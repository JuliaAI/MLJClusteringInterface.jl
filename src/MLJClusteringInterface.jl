# NOTE: there's a `kmeans!` function that updates centers, maybe a candidate
# for the `update` machinery. Same for `kmedoids!`
# NOTE: if the prediction is done on the original array, just the assignment
# should be returned, unclear what's the best way of doing this.

module MLJClusteringInterface

# ===================================================================
# IMPORTS
import Clustering
import MLJModelInterface
import MLJModelInterface: Continuous, Count, Finite, Multiclass, Table, OrderedFactor,
    @mlj_model, metadata_model, metadata_pkg

using Distances

# ===================================================================
## EXPORTS
<<<<<<< HEAD
export KMeans, KMedoids, HierarchicalClustering
=======
export KMeans, KMedoids, DBSCAN
>>>>>>> 6f60a359

# ===================================================================
## CONSTANTS
# Define constants for easy referencing of packages
const MMI = MLJModelInterface
const Cl = Clustering
<<<<<<< HEAD

# Definitions of model descriptions for use in model doc-strings.
const KMeansDescription ="""
K-Means algorithm: find K centroids corresponding to K clusters in the data.
"""

const KMedoidsDescription ="""
K-Medoids algorithm: find K centroids corresponding to K clusters in the data.
Unlike K-Means, the centroids are found among data points themselves.
"""

const HierarchicalClusteringDescription ="""
Hierarchical clustering algorithms: build a dendrogram of nested clusters
by repeatedly merging or splitting clusters.
"""

const KMFields ="""
## Keywords

* `k=3`     : number of centroids
* `metric`  : distance metric to use
"""

const PKG = "MLJClusteringInterface"

####
#### KMeans
####
"""
    KMeans(; kwargs...)

$KMeansDescription

$KMFields

See also the
[package documentation](http://juliastats.github.io/Clustering.jl/latest/kmeans.html).
"""
=======
const PKG = "MLJClusteringInterface"


# # K_MEANS

>>>>>>> 6f60a359
@mlj_model mutable struct KMeans <: MMI.Unsupervised
    k::Int = 3::(_ ≥ 2)
    metric::SemiMetric = SqEuclidean()
    init = :kmpp
end

function MMI.fit(model::KMeans, verbosity::Int, X)
    # NOTE: using transpose here to get a LinearAlgebra.Transpose object
    # which Kmeans can handle.
    Xarray = transpose(MMI.matrix(X))
    result = Cl.kmeans(Xarray, model.k; distance=model.metric, init = model.init)
    cluster_labels = MMI.categorical(1:model.k)
    fitresult = (result.centers, cluster_labels) # centers (p x k)
    cache = nothing
    report = (
        assignments=result.assignments, # size n
        cluster_labels=cluster_labels
    )
    return fitresult, cache, report
end

MMI.fitted_params(::KMeans, fitresult) = (centers=fitresult[1],)

function MMI.transform(model::KMeans, fitresult, X)
    # pairwise distance from samples to centers
    X̃ = pairwise(
        model.metric,
        transpose(MMI.matrix(X)),
        fitresult[1],
        dims=2
    )
    return MMI.table(X̃, prototype=X)
end

<<<<<<< HEAD
"""
    KMedoids(; kwargs...)

$KMedoidsDescription

$KMFields

See also the
[package documentation](http://juliastats.github.io/Clustering.jl/latest/kmedoids.html).
"""
=======
# # K_MEDOIDS

>>>>>>> 6f60a359
@mlj_model mutable struct KMedoids <: MMI.Unsupervised
    k::Int = 3::(_ ≥ 2)
    metric::SemiMetric = SqEuclidean()
end

function MMI.fit(model::KMedoids, verbosity::Int, X)
    # NOTE: using transpose=true will materialize the transpose (~ permutedims), KMedoids
    # does not yet accept LinearAlgebra.Transpose
    Xarray = MMI.matrix(X, transpose=true)
    # cost matrix: all the pairwise distances
    cost_array = pairwise(model.metric, Xarray, dims=2) # n x n
    result = Cl.kmedoids(cost_array, model.k)
    cluster_labels = MMI.categorical(1:model.k)
    fitresult = (view(Xarray, :, result.medoids), cluster_labels) # medoids
    cache = nothing
    report = (
        assignments=result.assignments, # size n
        cluster_labels=cluster_labels
    )
    return fitresult, cache, report
end

MMI.fitted_params(::KMedoids, fitresult) = (medoids=fitresult[1],)

function MMI.transform(model::KMedoids, fitresult, X)
    # pairwise distance from samples to medoids
    X̃ = pairwise(
        model.metric,
        MMI.matrix(X, transpose=true),
        fitresult[1], dims=2
    )
    return MMI.table(X̃, prototype=X)
end


# # PREDICT FOR K_MEANS AND K_MEDOIDS

function MMI.predict(model::Union{KMeans,KMedoids}, fitresult, Xnew)
    locations, cluster_labels = fitresult
    Xarray = MMI.matrix(Xnew)
    (n, p), k = size(Xarray), model.k
    pred = zeros(Int, n)

    @inbounds for i in 1:n
        minv = Inf
        @inbounds @simd for j in 1:k
            curv = evaluate(
                model.metric, view(Xarray, i, :), view(locations, :, j)
            )
            P = curv < minv
            pred[i] = j * P + pred[i] * !P # if P is true --> j
            minv = curv * P + minv * !P # if P is true --> curvalue
        end
    end
    return cluster_labels[pred]
end

<<<<<<< HEAD
####
#### HierarchicalClustering
####

"""
    HierarchicalClustering(; kwargs...)

$HierarchicalClusteringDescription

## Keywords

* `linkage` : `:single` (default), `:average`, `:complete`, `:ward`, `:ward_presquared`
* `metric` : distance metric to use (`SqEuclidean()` by default).
* `branchorder` : algorithm to order leaves and brancges (`:r` by default, `:barjoseph` or `:optimal`)

See also
[package documentation](https://juliastats.org/Clustering.jl/stable/hclust.html).

## Example
```
using MLJ, MLJClusteringInterface, DataFrames, StatsPlots
data = DataFrame([randn(50, 2) .+ [2 2]; randn(50, 2) .+ [-3 0]], :auto)
scatter(data.x1, data.x2) # plot data
hc = MLJ.transform(HierarchicalClustering(linkage = :complete), data)
hc(h = 25) # show cluster assignments for cutting height h = 25
hc(k = 2) # show cluster assignments for number of clusters k = 2
plot(hc.dendrogram) # plot dendrogram
scatter(data.x1, data.x2, color = hc(k = 2)) # plot data with class labels
```
"""
@mlj_model mutable struct HierarchicalClustering <: MMI.Static
    linkage::Symbol = :single :: (_ ∈ (:single, :average, :complete, :ward, :ward_presquared))
    metric::SemiMetric = SqEuclidean()
    branchorder::Symbol = :r :: (_ ∈ (:r, :barjoseph, :optimal))
end
mutable struct HierarchicalClusteringResult{T}
    dendrogram::T
end
function (hc::HierarchicalClusteringResult)(; h = nothing, k = 3)
    Cl.cutree(hc.dendrogram, k = k, h = h)
end
function Base.show(io::IO, hc::HierarchicalClusteringResult)
    println(io, "Hierarchical clustering object")
    println(io, "Call it with `h = height` or `k = number of clusters` to get the cluster assignments")
    println(io, "(see also docstring of HierarchicalClustering).")
end

function MMI.transform(model::HierarchicalClustering, X)
    Xarray = MMI.matrix(X)
    # all the pairwise distances
    d = pairwise(model.metric, Xarray, dims = 1) # n x n
    dendrogram = Cl.hclust(d, linkage = model.linkage, branchorder = model.branchorder)
    HierarchicalClusteringResult(dendrogram)
end

####
#### METADATA
####

metadata_pkg.(
    (KMeans, KMedoids, HierarchicalClustering),
=======
# # DBSCAN

@mlj_model mutable struct DBSCAN <: MMI.Static
    radius::Real = 1.0::(_ > 0)
    leafsize::Int = 20::(_ > 0)
    min_neighbors::Int = 1::(_ > 0)
    min_cluster_size::Int = 1::(_ > 0)
end

# As DBSCAN is `Static`, there is no `fit` to implement.

function MMI.predict(model::DBSCAN, ::Nothing, X)

    Xarray   = MMI.matrix(X)'

    # output of core algorithm:
    clusters = Cl.dbscan(
        Xarray, model.radius;
        leafsize=model.leafsize,
        min_neighbors=model.min_neighbors,
        min_cluster_size=model.min_cluster_size,
    )
    nclusters = length(clusters)

    # assignments and point types
    npoints     = size(Xarray, 2)
    assignments = zeros(Int, npoints)
    raw_point_types  = fill('N', npoints)
    for (k, cluster) in enumerate(clusters)
        for i in cluster.core_indices
            assignments[i] = k
            raw_point_types[i] = 'C'
        end
        for i in cluster.boundary_indices
            assignments[i] = k
            raw_point_types[i] = 'B'
        end
    end
    point_types = MMI.categorical(raw_point_types)
    cluster_labels = unique(assignments)

    yhat = MMI.categorical(assignments)
    report = (; point_types, nclusters, cluster_labels, clusters)
    return yhat, report
end

MMI.reporting_operations(::Type{<:DBSCAN}) = (:predict,)


# # METADATA

metadata_pkg.(
    (KMeans, KMedoids, DBSCAN),
>>>>>>> 6f60a359
    name="Clustering",
    uuid="aaaa29a8-35af-508c-8bc3-b662a17a0fe5",
    url="https://github.com/JuliaStats/Clustering.jl",
    julia=true,
    license="MIT",
    is_wrapper=false
)

metadata_model(
    KMeans,
    human_name = "K-means clusterer",
    input = MMI.Table(Continuous),
    output = MMI.Table(Continuous),
    path = "$(PKG).KMeans"
)

metadata_model(
    KMedoids,
    human_name = "K-medoids clusterer",
    input = MMI.Table(Continuous),
    output = MMI.Table(Continuous),
    path = "$(PKG).KMedoids"
)

metadata_model(
<<<<<<< HEAD
    HierarchicalClustering,
    input = MMI.Table(Continuous),
    weights = false,
    descr = HierarchicalClusteringDescription,
    path = "$(PKG).HierarchicalClustering"
)

end # module
=======
    DBSCAN,
    human_name = "DBSCAN clusterer (density-based spatial clustering of "*
    "applications with noise)",
    input = MMI.Table(Continuous),
    path = "$(PKG).DBSCAN"
)


"""
$(MMI.doc_header(KMeans))

[K-means](http://en.wikipedia.org/wiki/K_means) is a classical method for
clustering or vector quantization. It produces a fixed number of clusters,
each associated with a *center* (also known as a *prototype*), and each data
point is assigned to a cluster with the nearest center.

From a mathematical standpoint, K-means is a coordinate descent
algorithm that solves the following optimization problem:

```math
\\text{minimize} \\ \\sum_{i=1}^n \\| \\mathbf{x}_i - \\boldsymbol{\\mu}_{z_i} \\|^2 \\ \\text{w.r.t.} \\ (\\boldsymbol{\\mu}, z)
```
Here, ``\\boldsymbol{\\mu}_k`` is the center of the ``k``-th cluster, and
``z_i`` is an index of the cluster for ``i``-th point ``\\mathbf{x}_i``.


# Training data

In MLJ or MLJBase, bind an instance `model` to data with

    mach = machine(model, X)

Here:

- `X` is any table of input features (eg, a `DataFrame`) whose columns
  are of scitype `Continuous`; check column  scitypes with `schema(X)`.

Train the machine using `fit!(mach, rows=...)`.

# Hyper-parameters

- `k=3`: The number of centroids to use in clustering.

- `metric::SemiMetric=Distances.SqEuclidean`: The metric used to calculate the
  clustering. Must have type `PreMetric` from Distances.jl.


# Operations

- `predict(mach, Xnew)`: return cluster label assignments, given new
   features `Xnew` having the same Scitype as `X` above.

- `transform(mach, Xnew)`: instead return the mean pairwise distances from
   new samples to the cluster centers.

# Fitted parameters

The fields of `fitted_params(mach)` are:

- `centers`: The coordinates of the cluster centers.

# Report

The fields of `report(mach)` are:

- `assignments`: The cluster assignments of each point in the training data.

- `cluster_labels`: The labels assigned to each cluster.

# Examples

```
using MLJ
KMeans = @load KMeans pkg=Clustering

table = load_iris()
y, X = unpack(table, ==(:target), rng=123)
model = KMeans(k=3)
mach = machine(model, X) |> fit!

yhat = predict(mach, X)
@assert yhat == report(mach).assignments

compare = zip(yhat, y) |> collect;
compare[1:8] # clusters align with classes

center_dists = transform(mach, fitted_params(mach).centers')

@assert center_dists[1][1] == 0.0
@assert center_dists[2][2] == 0.0
@assert center_dists[3][3] == 0.0
```

See also
[`KMedoids`](@ref)
"""
KMeans

"""
$(MMI.doc_header(KMedoids))

[K-medoids](http://en.wikipedia.org/wiki/K-medoids) is a clustering algorithm that works by
finding ``k`` data points (called *medoids*) such that the total distance between each data
point and the closest *medoid* is minimal.

# Training data

In MLJ or MLJBase, bind an instance `model` to data with

    mach = machine(model, X)

Here:

- `X` is any table of input features (eg, a `DataFrame`) whose columns
  are of scitype `Continuous`; check column scitypes with `schema(X)`

Train the machine using `fit!(mach, rows=...)`.

# Hyper-parameters

- `k=3`: The number of centroids to use in clustering.

- `metric::SemiMetric=Distances.SqEuclidean`: The metric used to calculate the
  clustering. Must have type `PreMetric` from Distances.jl.

# Operations

- `predict(mach, Xnew)`: return cluster label assignments, given new
   features `Xnew` having the same Scitype as `X` above.

- `transform(mach, Xnew)`: instead return the mean pairwise distances from
   new samples to the cluster centers.

# Fitted parameters

The fields of `fitted_params(mach)` are:

- `medoids`: The coordinates of the cluster medoids.

# Report

The fields of `report(mach)` are:

- `assignments`: The cluster assignments of each point in the training data.

- `cluster_labels`: The labels assigned to each cluster.

# Examples

```
using MLJ
KMedoids = @load KMedoids pkg=Clustering

table = load_iris()
y, X = unpack(table, ==(:target), rng=123)
model = KMedoids(k=3)
mach = machine(model, X) |> fit!

yhat = predict(mach, X)
@assert yhat == report(mach).assignments

compare = zip(yhat, y) |> collect;
compare[1:8] # clusters align with classes

center_dists = transform(mach, fitted_params(mach).medoids')

@assert center_dists[1][1] == 0.0
@assert center_dists[2][2] == 0.0
@assert center_dists[3][3] == 0.0
```

See also
[`KMeans`](@ref)
"""
KMedoids

"""
$(MMI.doc_header(DBSCAN))

[DBSCAN](https://en.wikipedia.org/wiki/DBSCAN) is a clustering algorithm that groups
together points that are closely packed together (points with many nearby neighbors),
marking as outliers points that lie alone in low-density regions (whose nearest neighbors
are too far away). More information is available at the [Clustering.jl
documentation](https://juliastats.org/Clustering.jl/stable/index.html). Use `predict` to
get cluster assignments. Point types - core, boundary or noise - are accessed from the
machine report (see below).

This is a static implementation, i.e., it does not generalize to new data instances, and
there is no training data. For clusterers that do generalize, see [`KMeans`](@ref) or
[`KMedoids`](@ref).

In MLJ or MLJBase, create a machine with

    mach = machine(model)

# Hyper-parameters

- `radius=1.0`: query radius.

- `leafsize=20`: number of points binned in each leaf node of the nearest neighbor k-d
  tree.

- `min_neighbors=1`: minimum number of a core point neighbors.

- `min_cluster_size=1`: minimum number of points in a valid cluster.


# Operations

- `predict(mach, X)`: return cluster label assignments, as an unordered
  `CategoricalVector`. Here `X` is any table of input features (eg, a `DataFrame`) whose
  columns are of scitype `Continuous`; check column scitypes with `schema(X)`. Note that
  points of type `noise` will always get a label of `0`.


# Report

After calling `predict(mach)`, the fields of `report(mach)`  are:

- `point_types`: A `CategoricalVector` with the DBSCAN point type classification, one
  element per row of `X`. Elements are either `'C'` (core), `'B'` (boundary), or `'N'`
  (noise).

- `nclusters`: The number of clusters (excluding the noise "cluster")

- `cluster_labels`: The unique list of cluster labels

- `clusters`: A vector of `Clustering.DbscanCluster` objects from Clustering.jl, which
  have these fields:

  - `size`: number of points in a cluster (core + boundary)

  - `core_indices`: indices of points in the cluster core

  - `boundary_indices`: indices of points on the cluster boundary


# Examples

```
using MLJ

X, labels  = make_moons(400, noise=0.09, rng=1) # synthetic data with 2 clusters; X
y = map(labels) do label
    label == 0 ? "cookie" : "monster"
end;
y = coerce(y, Multiclass);

DBSCAN = @load DBSCAN pkg=Clustering
model = DBSCAN(radius=0.13, min_cluster_size=5)
mach = machine(model)

# compute and output cluster assignments for observations in `X`:
yhat = predict(mach, X)

# get DBSCAN point types:
report(mach).point_types
report(mach).nclusters

# compare cluster labels with actual labels:
compare = zip(yhat, y) |> collect;
compare[1:10] # clusters align with classes

# visualize clusters, noise in red:
points = zip(X.x1, X.x2) |> collect
colors = map(yhat) do i
   i == 0 ? :red :
   i == 1 ? :blue :
   i == 2 ? :green :
   i == 3 ? :yellow :
   :black
end
using Plots
scatter(points, color=colors)
```

"""
DBSCAN

end # module
>>>>>>> 6f60a359
<|MERGE_RESOLUTION|>--- conflicted
+++ resolved
@@ -16,63 +16,18 @@
 
 # ===================================================================
 ## EXPORTS
-<<<<<<< HEAD
-export KMeans, KMedoids, HierarchicalClustering
-=======
 export KMeans, KMedoids, DBSCAN
->>>>>>> 6f60a359
 
 # ===================================================================
 ## CONSTANTS
 # Define constants for easy referencing of packages
 const MMI = MLJModelInterface
 const Cl = Clustering
-<<<<<<< HEAD
-
-# Definitions of model descriptions for use in model doc-strings.
-const KMeansDescription ="""
-K-Means algorithm: find K centroids corresponding to K clusters in the data.
-"""
-
-const KMedoidsDescription ="""
-K-Medoids algorithm: find K centroids corresponding to K clusters in the data.
-Unlike K-Means, the centroids are found among data points themselves.
-"""
-
-const HierarchicalClusteringDescription ="""
-Hierarchical clustering algorithms: build a dendrogram of nested clusters
-by repeatedly merging or splitting clusters.
-"""
-
-const KMFields ="""
-## Keywords
-
-* `k=3`     : number of centroids
-* `metric`  : distance metric to use
-"""
-
 const PKG = "MLJClusteringInterface"
 
-####
-#### KMeans
-####
-"""
-    KMeans(; kwargs...)
-
-$KMeansDescription
-
-$KMFields
-
-See also the
-[package documentation](http://juliastats.github.io/Clustering.jl/latest/kmeans.html).
-"""
-=======
-const PKG = "MLJClusteringInterface"
-
 
 # # K_MEANS
 
->>>>>>> 6f60a359
 @mlj_model mutable struct KMeans <: MMI.Unsupervised
     k::Int = 3::(_ ≥ 2)
     metric::SemiMetric = SqEuclidean()
@@ -107,21 +62,8 @@
     return MMI.table(X̃, prototype=X)
 end
 
-<<<<<<< HEAD
-"""
-    KMedoids(; kwargs...)
-
-$KMedoidsDescription
-
-$KMFields
-
-See also the
-[package documentation](http://juliastats.github.io/Clustering.jl/latest/kmedoids.html).
-"""
-=======
 # # K_MEDOIDS
 
->>>>>>> 6f60a359
 @mlj_model mutable struct KMedoids <: MMI.Unsupervised
     k::Int = 3::(_ ≥ 2)
     metric::SemiMetric = SqEuclidean()
@@ -179,69 +121,6 @@
     return cluster_labels[pred]
 end
 
-<<<<<<< HEAD
-####
-#### HierarchicalClustering
-####
-
-"""
-    HierarchicalClustering(; kwargs...)
-
-$HierarchicalClusteringDescription
-
-## Keywords
-
-* `linkage` : `:single` (default), `:average`, `:complete`, `:ward`, `:ward_presquared`
-* `metric` : distance metric to use (`SqEuclidean()` by default).
-* `branchorder` : algorithm to order leaves and brancges (`:r` by default, `:barjoseph` or `:optimal`)
-
-See also
-[package documentation](https://juliastats.org/Clustering.jl/stable/hclust.html).
-
-## Example
-```
-using MLJ, MLJClusteringInterface, DataFrames, StatsPlots
-data = DataFrame([randn(50, 2) .+ [2 2]; randn(50, 2) .+ [-3 0]], :auto)
-scatter(data.x1, data.x2) # plot data
-hc = MLJ.transform(HierarchicalClustering(linkage = :complete), data)
-hc(h = 25) # show cluster assignments for cutting height h = 25
-hc(k = 2) # show cluster assignments for number of clusters k = 2
-plot(hc.dendrogram) # plot dendrogram
-scatter(data.x1, data.x2, color = hc(k = 2)) # plot data with class labels
-```
-"""
-@mlj_model mutable struct HierarchicalClustering <: MMI.Static
-    linkage::Symbol = :single :: (_ ∈ (:single, :average, :complete, :ward, :ward_presquared))
-    metric::SemiMetric = SqEuclidean()
-    branchorder::Symbol = :r :: (_ ∈ (:r, :barjoseph, :optimal))
-end
-mutable struct HierarchicalClusteringResult{T}
-    dendrogram::T
-end
-function (hc::HierarchicalClusteringResult)(; h = nothing, k = 3)
-    Cl.cutree(hc.dendrogram, k = k, h = h)
-end
-function Base.show(io::IO, hc::HierarchicalClusteringResult)
-    println(io, "Hierarchical clustering object")
-    println(io, "Call it with `h = height` or `k = number of clusters` to get the cluster assignments")
-    println(io, "(see also docstring of HierarchicalClustering).")
-end
-
-function MMI.transform(model::HierarchicalClustering, X)
-    Xarray = MMI.matrix(X)
-    # all the pairwise distances
-    d = pairwise(model.metric, Xarray, dims = 1) # n x n
-    dendrogram = Cl.hclust(d, linkage = model.linkage, branchorder = model.branchorder)
-    HierarchicalClusteringResult(dendrogram)
-end
-
-####
-#### METADATA
-####
-
-metadata_pkg.(
-    (KMeans, KMedoids, HierarchicalClustering),
-=======
 # # DBSCAN
 
 @mlj_model mutable struct DBSCAN <: MMI.Static
@@ -295,7 +174,6 @@
 
 metadata_pkg.(
     (KMeans, KMedoids, DBSCAN),
->>>>>>> 6f60a359
     name="Clustering",
     uuid="aaaa29a8-35af-508c-8bc3-b662a17a0fe5",
     url="https://github.com/JuliaStats/Clustering.jl",
@@ -321,16 +199,6 @@
 )
 
 metadata_model(
-<<<<<<< HEAD
-    HierarchicalClustering,
-    input = MMI.Table(Continuous),
-    weights = false,
-    descr = HierarchicalClusteringDescription,
-    path = "$(PKG).HierarchicalClustering"
-)
-
-end # module
-=======
     DBSCAN,
     human_name = "DBSCAN clusterer (density-based spatial clustering of "*
     "applications with noise)",
@@ -610,5 +478,4 @@
 """
 DBSCAN
 
-end # module
->>>>>>> 6f60a359
+end # module