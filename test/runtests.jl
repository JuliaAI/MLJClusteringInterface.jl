--- conflicted
+++ resolved
@@ -46,16 +46,6 @@
     @test all(report.assignments .== p)
 end
 
-<<<<<<< HEAD
-####
-#### HierarchicalClustering
-####
-
-@testset "HierarchicalClustering" begin
-    barehc = HierarchicalClustering(linkage = :complete)
-    hc = transform(barehc, X)
-    @test mean(int(y) .== hc(k = 2)) > .5 # that's a somewhat silly test...
-=======
 
 # # DBSCAN
 
@@ -115,5 +105,4 @@
         throw=false, # set to true to debug
     )
     @test isempty(failures)
->>>>>>> 6f60a359
 end